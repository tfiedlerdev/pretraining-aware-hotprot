--- conflicted
+++ resolved
@@ -1,153 +1,148 @@
-from torch import nn
-import torch
-from typing import List, Literal, Union
-import os
-from thermostability.thermo_pregenerated_dataset import zero_padding_700
-from thermostability.hotinfer_pregenerated import HotInferPregeneratedFC
-from esm_custom.esm.esmfold.v1.esmfold import RepresentationKey
-import csv
-from util.prot_t5 import ProtT5Embeddings
-<<<<<<< HEAD
-from util.esmfold import ESMFoldEmbeddings
-=======
-from util.esm import ESMEmbeddings
-from abc import ABC, abstractmethod
->>>>>>> 7af16e39
-
-RepresentationKeysComb = Union[
-    RepresentationKey, Literal["prott5_avg", "prott5", "esm_3B_avg"]
-]
-
-
-class CachedModel(nn.Module, ABC):
-    def __init__(
-        self,
-        representation_key: RepresentationKeysComb,
-        caching=True,
-        enable_grad=False,
-    ):
-        super().__init__()
-        assert (
-            type(caching) == bool
-        ), f"Caching must be a boolean but is {type(caching)}"
-        if caching:
-            assert (
-                enable_grad == False
-            ), "Enable grad can only be true if caching is disabled"
-
-<<<<<<< HEAD
-        self.repr_model = (
-            ProtT5Embeddings(device="cuda:0")
-            if representation_key == "prott5_avg"
-            else ESMFoldEmbeddings(device="cuda:0")
-=======
-        print(
-            "Initializing CachedModel with caching: ",
-            caching,
-            " and enable_grad: ",
-            enable_grad,
->>>>>>> 7af16e39
-        )
-        self._enable_grad = enable_grad
-        self.representation_key = representation_key
-        self._caching = caching
-        self.representations_dir = f"./data/{representation_key}"
-
-        if caching:
-            os.makedirs(self.representations_dir, exist_ok=True)
-        self.sequences_filepath = os.path.join(
-            self.representations_dir, "sequences.csv"
-        )
-        if os.path.exists(self.sequences_filepath) and caching:
-            with open(self.sequences_filepath, "r") as f:
-                reader = csv.reader(f, delimiter=",", skipinitialspace=True)
-                self.meta = dict(
-                    [
-                        (seq, filename)
-                        for i, (seq, filename) in enumerate(reader)
-                        if i != 0
-                    ]
-                )
-        else:
-            self.meta = {}
-
-    def get_cached_or_compute(self, sequences: "list[str]"):
-        with torch.set_grad_enabled(self._enable_grad):
-            if self._caching:
-                reprs = []
-                for seq in sequences:
-                    repr = None
-                    if seq in self.meta:
-                        repr = torch.load(
-                            os.path.join(self.representations_dir, self.meta[seq])
-                        )
-                        if type(repr) == list:
-                            repr = torch.stack(repr)
-                    else:
-                        repr = self.compute_representations(
-                            [seq], self.representation_key
-                        )
-                        cacheFileName = f"{len(self.meta.keys())+1}.pt"
-                        with open(self.sequences_filepath, "a") as f:
-                            torch.save(
-                                repr,
-                                os.path.join(self.representations_dir, cacheFileName),
-                            )
-                            f.write(f"{seq}, {cacheFileName}\n")
-                            self.meta[seq] = cacheFileName
-                    reprs.append(self.prepare_repr_before_collate(repr))
-                reprBatch = torch.stack(reprs)
-                return reprBatch
-
-            return self.compute_representations(sequences, self.representation_key)
-
-    def prepare_repr_before_collate(self, repr: torch.Tensor):
-        return repr
-
-    @abstractmethod
-    def compute_representations(
-        self, seq: str, representation_key: RepresentationKeysComb
-    ) -> torch.Tensor:
-        pass
-
-
-class HotInferModel(CachedModel):
-    def __init__(
-        self,
-        representation_key: RepresentationKeysComb,
-        thermo_module: nn.Module = HotInferPregeneratedFC(),
-        pad_representations=False,
-        model_parallel=False,
-        caching=True,
-    ):
-        super().__init__(representation_key, caching)
-        self.model_parallel = model_parallel
-        self.caching = caching
-
-        self.repr_model = (
-            ProtT5Embeddings(device="cuda:0")
-            if representation_key == "prott5_avg"
-            else ESMEmbeddings(device="cuda:0")
-        )
-
-        self.thermo_module = thermo_module
-
-        if model_parallel:
-            self.thermo_module.to("cuda:1")
-
-        self.pad_representations = pad_representations
-
-    def forward(self, sequences: List[str]):
-        reprBatch = self.get_cached_or_compute(sequences).to(
-            "cuda:1" if self.model_parallel else "cuda:0"
-        )
-
-        return self.thermo_module(reprBatch)
-
-    def compute_representations(
-        self, seqs: "list[str]", representation_key: RepresentationKeysComb
-    ):
-        return self.repr_model(sequences=seqs, representation_key=representation_key)
-
-    def prepare_repr_before_collate(self, repr: torch.Tensor):
-        return zero_padding_700(repr) if self.pad_representations else repr
+from torch import nn
+import torch
+from typing import List, Literal, Union
+import os
+from thermostability.thermo_pregenerated_dataset import zero_padding_700
+from thermostability.hotinfer_pregenerated import HotInferPregeneratedFC
+from esm_custom.esm.esmfold.v1.esmfold import RepresentationKey
+import csv
+from util.prot_t5 import ProtT5Embeddings
+from util.esmfold import ESMFoldEmbeddings
+from util.esm import ESMEmbeddings
+from abc import ABC, abstractmethod
+
+RepresentationKeysComb = Union[
+    RepresentationKey, Literal["prott5_avg", "prott5", "esm_3B_avg"]
+]
+
+
+class CachedModel(nn.Module, ABC):
+    def __init__(
+        self,
+        representation_key: RepresentationKeysComb,
+        caching=True,
+        enable_grad=False,
+    ):
+        super().__init__()
+        assert (
+            type(caching) == bool
+        ), f"Caching must be a boolean but is {type(caching)}"
+        if caching:
+            assert (
+                enable_grad == False
+            ), "Enable grad can only be true if caching is disabled"
+
+        self.repr_model = (
+            ProtT5Embeddings(device="cuda:0")
+            if representation_key == "prott5_avg"
+            else ESMFoldEmbeddings(device="cuda:0")
+        )
+        print(
+            "Initializing CachedModel with caching: ",
+            caching,
+            " and enable_grad: ",
+            enable_grad,
+        )
+        self._enable_grad = enable_grad
+        self.representation_key = representation_key
+        self._caching = caching
+        self.representations_dir = f"./data/{representation_key}"
+
+        if caching:
+            os.makedirs(self.representations_dir, exist_ok=True)
+        self.sequences_filepath = os.path.join(
+            self.representations_dir, "sequences.csv"
+        )
+        if os.path.exists(self.sequences_filepath) and caching:
+            with open(self.sequences_filepath, "r") as f:
+                reader = csv.reader(f, delimiter=",", skipinitialspace=True)
+                self.meta = dict(
+                    [
+                        (seq, filename)
+                        for i, (seq, filename) in enumerate(reader)
+                        if i != 0
+                    ]
+                )
+        else:
+            self.meta = {}
+
+    def get_cached_or_compute(self, sequences: "list[str]"):
+        with torch.set_grad_enabled(self._enable_grad):
+            if self._caching:
+                reprs = []
+                for seq in sequences:
+                    repr = None
+                    if seq in self.meta:
+                        repr = torch.load(
+                            os.path.join(self.representations_dir, self.meta[seq])
+                        )
+                        if type(repr) == list:
+                            repr = torch.stack(repr)
+                    else:
+                        repr = self.compute_representations(
+                            [seq], self.representation_key
+                        )
+                        cacheFileName = f"{len(self.meta.keys())+1}.pt"
+                        with open(self.sequences_filepath, "a") as f:
+                            torch.save(
+                                repr,
+                                os.path.join(self.representations_dir, cacheFileName),
+                            )
+                            f.write(f"{seq}, {cacheFileName}\n")
+                            self.meta[seq] = cacheFileName
+                    reprs.append(self.prepare_repr_before_collate(repr))
+                reprBatch = torch.stack(reprs)
+                return reprBatch
+
+            return self.compute_representations(sequences, self.representation_key)
+
+    def prepare_repr_before_collate(self, repr: torch.Tensor):
+        return repr
+
+    @abstractmethod
+    def compute_representations(
+        self, seq: str, representation_key: RepresentationKeysComb
+    ) -> torch.Tensor:
+        pass
+
+
+class HotInferModel(CachedModel):
+    def __init__(
+        self,
+        representation_key: RepresentationKeysComb,
+        thermo_module: nn.Module = HotInferPregeneratedFC(),
+        pad_representations=False,
+        model_parallel=False,
+        caching=True,
+    ):
+        super().__init__(representation_key, caching)
+        self.model_parallel = model_parallel
+        self.caching = caching
+
+        self.repr_model = (
+            ProtT5Embeddings(device="cuda:0")
+            if representation_key == "prott5_avg"
+            else ESMEmbeddings(device="cuda:0")
+        )
+
+        self.thermo_module = thermo_module
+
+        if model_parallel:
+            self.thermo_module.to("cuda:1")
+
+        self.pad_representations = pad_representations
+
+    def forward(self, sequences: List[str]):
+        reprBatch = self.get_cached_or_compute(sequences).to(
+            "cuda:1" if self.model_parallel else "cuda:0"
+        )
+
+        return self.thermo_module(reprBatch)
+
+    def compute_representations(
+        self, seqs: "list[str]", representation_key: RepresentationKeysComb
+    ):
+        return self.repr_model(sequences=seqs, representation_key=representation_key)
+
+    def prepare_repr_before_collate(self, repr: torch.Tensor):
+        return zero_padding_700(repr) if self.pad_representations else repr