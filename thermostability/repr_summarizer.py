from torch import nn
import torch
from thermostability.hotinfer_pregenerated import create_fc_layers


class RepresentationSummarizerAverage(nn.Module):
    def __init__(
        self,
        per_residue_summary=False,
    ):
        super().__init__()
        self.per_residue_summary = per_residue_summary
        self.per_sample_output_size = 700 if per_residue_summary else 1024

    def forward(self, s_s: torch.Tensor):
        # [-1, sequence_len, 1024]
        return s_s.mean(2 if self.per_residue_summary else 1)


class RepresentationSummarizerSingleInstance(nn.Module):
    def __init__(
        self,
        num_hidden_layers=1,
        per_residue_output_size=1,
        per_residue_summary=True,
        activation=nn.ReLU,
        p_dropout=0.0,
    ):
        super().__init__()

        # s_s shape torch.Size([1, sequence_len, 1024])
        # s_z shape torch.Size([1, sequence_len, sequence_len, 128])

<<<<<<< HEAD
        # if per_residue_summary is false we will summarize each row of the zero padded 700x1024 protein representation
        self.num_hidden_layers = num_hidden_layers
        self.per_residue_summary = per_residue_summary
        self.per_sample_output_size = per_residue_output_size * (
            700 if per_residue_summary else 1024
        )
        self.summarizer = create_fc_layers(
            num_hidden_layers,
            1024 if per_residue_summary else 700,
            per_residue_output_size,
            p_dropout=p_dropout,
            activation=activation,
=======
        # todo: experiment for 1st summarizer with input 1024, output e.g. 10
        # followed by FC network with input size 700x10
        self.num_hidden_layers = num_hidden_layers
        self.per_residue_output_size = per_residue_output_size
        self.summarizer = create_fc_layers(
            num_hidden_layers, 1024, per_residue_output_size, p_dropout=0
>>>>>>> b6b516b4
        )

    def forward(self, s_s: torch.Tensor):
        # [-1, sequence_len, 1024]
        # [sequence_len, -1, 1024]
        to_summarize = (
            s_s.transpose(0, 1) if self.per_residue_summary else s_s.permute(2, 0, 1)
        )
        summaries = []
<<<<<<< HEAD
        for i, summarizable_batch in enumerate(to_summarize):
            summary = self.summarizer(summarizable_batch)
            summaries.append(summary)
        stacked = torch.stack(summaries, dim=1)
        return stacked
=======
        for residue_repr_batch in per_residue:
            residue_summary = self.summarizer(residue_repr_batch)
            summaries.append(residue_summary)

        stacked = torch.stack(summaries, dim=1)
        return stacked

>>>>>>> b6b516b4


class RepresentationSummarizerMultiInstance(nn.Module):
    def __init__(
        self,
        num_hidden_layers=0,
        per_residue_output_size=1,
        per_residue_summary=True,
        activation=nn.ReLU,
        p_dropout=0.0,
    ):
        super().__init__()

        # s_s shape torch.Size([1, sequence_len, 1024])
        # s_z shape torch.Size([1, sequence_len, sequence_len, 128])
<<<<<<< HEAD
        self.per_residue_summary = per_residue_summary
        self.num_hidden_layers = num_hidden_layers
        self.per_sample_output_size = (
            self.per_sample_output_size
        ) = per_residue_output_size * (700 if per_residue_summary else 1024)
        self.summarizers = [
            create_fc_layers(
                num_hidden_layers,
                1024 if per_residue_summary else 700,
                per_residue_output_size,
                p_dropout=p_dropout,
                activation=activation,
            ).to("cuda:0")
            for _ in range(700 if per_residue_summary else 1024)
=======

        self.num_hidden_layers = num_hidden_layers
        self.per_residue_output_size = per_residue_output_size
        self.summarizers = [
            create_fc_layers(
                num_hidden_layers, 1024, per_residue_output_size, p_dropout=0
            ).to("cuda:0")
            for _ in range(700)
>>>>>>> b6b516b4
        ]

    def forward(self, s_s: torch.Tensor):
        # [-1, sequence_len, 1024]
        # [sequence_len, -1, 1024]

        to_summarize = (
            s_s.transpose(0, 1) if self.per_residue_summary else s_s.permute(2, 0, 1)
        )
        summaries = []
<<<<<<< HEAD
        for i, summarizable_batch in enumerate(to_summarize):
            summary = self.summarizers[i](summarizable_batch)
            summaries.append(summary)
=======
        for i, residue_repr_batch in enumerate(per_residue):
            residue_summary = self.summarizers[i](residue_repr_batch)
            summaries.append(residue_summary)
>>>>>>> b6b516b4

        stacked = torch.stack(summaries, dim=1)
        return stacked<|MERGE_RESOLUTION|>--- conflicted
+++ resolved
@@ -31,7 +31,6 @@
         # s_s shape torch.Size([1, sequence_len, 1024])
         # s_z shape torch.Size([1, sequence_len, sequence_len, 128])
 
-<<<<<<< HEAD
         # if per_residue_summary is false we will summarize each row of the zero padded 700x1024 protein representation
         self.num_hidden_layers = num_hidden_layers
         self.per_residue_summary = per_residue_summary
@@ -44,14 +43,6 @@
             per_residue_output_size,
             p_dropout=p_dropout,
             activation=activation,
-=======
-        # todo: experiment for 1st summarizer with input 1024, output e.g. 10
-        # followed by FC network with input size 700x10
-        self.num_hidden_layers = num_hidden_layers
-        self.per_residue_output_size = per_residue_output_size
-        self.summarizer = create_fc_layers(
-            num_hidden_layers, 1024, per_residue_output_size, p_dropout=0
->>>>>>> b6b516b4
         )
 
     def forward(self, s_s: torch.Tensor):
@@ -61,21 +52,11 @@
             s_s.transpose(0, 1) if self.per_residue_summary else s_s.permute(2, 0, 1)
         )
         summaries = []
-<<<<<<< HEAD
         for i, summarizable_batch in enumerate(to_summarize):
             summary = self.summarizer(summarizable_batch)
             summaries.append(summary)
         stacked = torch.stack(summaries, dim=1)
         return stacked
-=======
-        for residue_repr_batch in per_residue:
-            residue_summary = self.summarizer(residue_repr_batch)
-            summaries.append(residue_summary)
-
-        stacked = torch.stack(summaries, dim=1)
-        return stacked
-
->>>>>>> b6b516b4
 
 
 class RepresentationSummarizerMultiInstance(nn.Module):
@@ -91,7 +72,6 @@
 
         # s_s shape torch.Size([1, sequence_len, 1024])
         # s_z shape torch.Size([1, sequence_len, sequence_len, 128])
-<<<<<<< HEAD
         self.per_residue_summary = per_residue_summary
         self.num_hidden_layers = num_hidden_layers
         self.per_sample_output_size = (
@@ -106,16 +86,6 @@
                 activation=activation,
             ).to("cuda:0")
             for _ in range(700 if per_residue_summary else 1024)
-=======
-
-        self.num_hidden_layers = num_hidden_layers
-        self.per_residue_output_size = per_residue_output_size
-        self.summarizers = [
-            create_fc_layers(
-                num_hidden_layers, 1024, per_residue_output_size, p_dropout=0
-            ).to("cuda:0")
-            for _ in range(700)
->>>>>>> b6b516b4
         ]
 
     def forward(self, s_s: torch.Tensor):
@@ -126,15 +96,9 @@
             s_s.transpose(0, 1) if self.per_residue_summary else s_s.permute(2, 0, 1)
         )
         summaries = []
-<<<<<<< HEAD
         for i, summarizable_batch in enumerate(to_summarize):
             summary = self.summarizers[i](summarizable_batch)
             summaries.append(summary)
-=======
-        for i, residue_repr_batch in enumerate(per_residue):
-            residue_summary = self.summarizers[i](residue_repr_batch)
-            summaries.append(residue_summary)
->>>>>>> b6b516b4
 
         stacked = torch.stack(summaries, dim=1)
         return stacked