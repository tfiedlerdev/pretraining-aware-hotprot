--- conflicted
+++ resolved
@@ -18,11 +18,7 @@
     epoch_mads: "dict[Literal['train', 'val'], list[float]]" = None,
 ):
     plot_predictions(
-<<<<<<< HEAD
         f"{key}_predictions",
-=======
-        "predictions",
->>>>>>> b6b516b4
         f"Loss: {epoch_loss: .2f}, mad {epoch_mad: .2f}",
         epoch_predictions,
         epoch_actuals,
@@ -39,15 +35,9 @@
             plt.plot(range(len(values)), values)
         plt.xlabel("Epoch")
         plt.ylabel("MAD ")
-<<<<<<< HEAD
         plt.title(f"MAD over epochs")
         plt.legend(epoch_mads.keys())    
         plt.savefig(os.path.join(output_dir_path, f"{key}_mads.png"))
-=======
-        plt.title("MAD over epochs")
-        plt.legend(epoch_mads.keys())
-        plt.savefig(os.path.join(output_dir_path, "mads.png"))
->>>>>>> b6b516b4
 
     metrics = calculate_metrics(epoch_predictions, epoch_actuals)
     with open(os.path.join(output_dir_path, f"{key}_metrics.json"), "w") as f:
