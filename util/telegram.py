import requests
from urllib.parse import quote
import configparser
import os


class TelegramBot:
    def __init__(self):
        configFile = "config.ini"
        if not os.path.exists(configFile):
            with open(configFile, "w") as f:
                f.write(
                    "[telegram]\nChatId = [TELEGRAM_CHAT_ID]\nBotKey = [TELEGRAM_BOT_KEY]"
                )
            raise Exception(
<<<<<<< HEAD
                f"For using the telegram bot, add the telegram chat id and bot key to the newly created {configFile} config file."
=======
                f"""For using the telegram bot, add the telegram chat
                 id and bot key to the newly created {configFile} config file."""
>>>>>>> 624f8a58
            )

        self.config = configparser.ConfigParser()
        self.config.read(configFile)

        self.enabled = True

        self.chatId = self.config["telegram"]["ChatId"]
        self.botKey = self.config["telegram"]["BotKey"]
        if "[" in self.chatId or "[" in self.botKey:
            raise Exception("Invalid format of ChatId or BotKey field in {configFile}")

    def send_photo(self, imagePath: str, caption: str = None) -> None:
        if self.enabled:
            self._fetch_send_photo(imagePath, caption)

    def send_telegram(self, message: str) -> None:
        if not self.enabled:
            return {"result": {"message_id": -1}}
        return self._fetch_send_message(message)

    def edit_text_message(self, message_id: int, editedText: str) -> None:
        if not self.enabled:
            return
        return self._fetch_edit_message(message_id, editedText)

    def _fetch_send_message(self, message: str) -> bool:
        message = str(message)
        url = (
            "https://api.telegram.org/bot"
            + self.botKey
            + "/sendMessage?chat_id="
            + self.chatId
            + "&text="
            + quote(message)
        )

        try:
            response = (requests.get(url)).json()
            return response
        except Exception:
            return False

    def _fetch_edit_message(self, messageId: int, editedText: str):
        url = (
            "https://api.telegram.org/bot"
            + self.botKey
            + "/editMessageText?chat_id="
            + self.chatId
            + "&message_id="
            + str(messageId)
            + "&text="
            + quote(editedText)
        )

        try:
            response = (requests.get(url)).json()

            return response
        except Exception:
            print("Exception while decodin response from editing telegram message")
            return False

    def _fetch_send_photo(self, filePath: str, caption: str = None) -> bool:
        url = (
            "https://api.telegram.org/bot"
            + self.botKey
            + "/sendPhoto?chat_id="
            + self.chatId
        )

<<<<<<< HEAD
        if caption != None:
=======
        if caption is not None:
>>>>>>> 624f8a58
            url += "&caption=" + quote(caption)

        try:
            response = (
                requests.post(url, files=dict(photo=open(filePath, "rb")))
            ).json()
            return response["ok"]
        except Exception:
            return False<|MERGE_RESOLUTION|>--- conflicted
+++ resolved
@@ -13,12 +13,8 @@
                     "[telegram]\nChatId = [TELEGRAM_CHAT_ID]\nBotKey = [TELEGRAM_BOT_KEY]"
                 )
             raise Exception(
-<<<<<<< HEAD
-                f"For using the telegram bot, add the telegram chat id and bot key to the newly created {configFile} config file."
-=======
                 f"""For using the telegram bot, add the telegram chat
                  id and bot key to the newly created {configFile} config file."""
->>>>>>> 624f8a58
             )
 
         self.config = configparser.ConfigParser()
@@ -90,11 +86,7 @@
             + self.chatId
         )
 
-<<<<<<< HEAD
-        if caption != None:
-=======
         if caption is not None:
->>>>>>> 624f8a58
             url += "&caption=" + quote(caption)
 
         try:
