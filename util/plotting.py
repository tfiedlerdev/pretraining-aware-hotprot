--- conflicted
+++ resolved
@@ -52,11 +52,7 @@
         * (1 + 1 / n + (x_line - x_mean) ** 2 / np.sum((x - x_mean) ** 2)) ** 0.5
     )
 
-<<<<<<< HEAD
-    ############### Ploting
-=======
     # ------------------------ Ploting
->>>>>>> 624f8a58
     plt.rcParams.update({"font.size": 14})
     fig = plt.figure()
     ax = fig.add_axes([0.1, 0.1, 0.8, 0.8])
@@ -131,10 +127,6 @@
     pl.ylabel("Frequency")
     plt.savefig(os.path.join(output_dir, "hist.png"))
     print(
-<<<<<<< HEAD
-        f"Saved predictions as \n- scatter plot {plotPath}\n- seaborn scatter {seabornPath}\n- advanced scatter {advancedPath}"
-=======
         f"""Saved predictions as \n- scatter plot {plotPath}\n- seaborn scatter
           {seabornPath}\n- advanced scatter {advancedPath}"""
->>>>>>> 624f8a58
     )