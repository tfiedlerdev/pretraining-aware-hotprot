import torch
import time
from torch import nn as nn
from tqdm.notebook import tqdm
import numpy as np
import sys
import wandb
from typing import Callable
from scipy.stats import spearmanr
import pandas as pd
from typing_extensions import TypedDict, Literal
from torch.utils.data import Dataset
from pynvml.smi import nvidia_smi

from thermostability.fst_dataset import FSTDataset, zero_padding_fst
from thermostability.thermo_pregenerated_dataset import (
    ThermostabilityPregeneratedDataset,
    zero_padding700_collate,
)
from thermostability.thermo_dataset import ThermostabilityDataset
import psutil
import os


def log_gpu_memory(device: int):
    memory_stats = nvidia_smi.getInstance().DeviceQuery(
        "memory.free, memory.total, memory.used"
    )
    total_memory = memory_stats["gpu"][device]["fb_memory_usage"]["total"]
    free_memory = memory_stats["gpu"][device]["fb_memory_usage"]["free"]
    used_memory = memory_stats["gpu"][device]["fb_memory_usage"]["used"]
    unit = memory_stats["gpu"][device]["fb_memory_usage"]["unit"]
    return total_memory, free_memory, unit


def log_memory():
    process = psutil.Process(os.getpid())
    mem = dict(process.memory_info()._asdict())
    rss = mem["rss"] / 1000**3
    vms = mem["vms"] / 1000**3
    # returns used memory of the current process in GB
    return rss, vms, "GB"


def metrics_per_temp_range(min_temp, max_temp, epoch_predictions, epoch_actuals):
    subset_predictions = []
    subset_actuals = []

    for pred, actual in zip(epoch_predictions, epoch_actuals):
        if min_temp <= actual and actual < max_temp:
            subset_predictions.append(pred)
            subset_actuals.append(actual)

    diffs = np.array(
        [abs(pred - actual) for pred, actual in zip(subset_predictions, subset_actuals)]
    )
    return f"{min_temp}-{max_temp}", diffs, subset_predictions, subset_actuals


def get_dataset(
    ds_config: str,
    file_name: str,
    limit: int,
    representation_key: str,
    max_seq_len: int = 700,
) -> Dataset:
    dataset_location = (
        "/hpi/fs00/scratch/leon.hermann/data"
        if representation_key
        in ["s_s", "esm_3B", "esm_650M", "esm_8M", "esm_150M", "esm_35M"]
        else "data"
    )
    if ds_config == "fst":
        return FSTDataset(
            file_name, limit, max_seq_len, dataset_location, representation_key
        )
    elif ds_config == "pregenerated":
        return ThermostabilityPregeneratedDataset(
            file_name, limit, max_seq_len, dataset_location, representation_key
        )
    else:
        return ThermostabilityDataset(file_name, limit)


def get_collate_fn(ds_config: str, representation_key: str):
    if ds_config == "fst":
        return zero_padding_fst
    elif representation_key == "s_s":
        return zero_padding700_collate
    else:
        return None


def evaluate_temp_bins(predictions, labels, bin_width, key: str):
    np_preds = np.array(predictions)
    np_actuals = np.array(labels)

    metrics_per_class = {}

    i = 0
    while i * bin_width < np_actuals.max():
        if (i + 1) * bin_width >= np_actuals.min():
            class_label, diffs, subset_pred, subset_target = metrics_per_temp_range(
                i * bin_width,
                (i + 1) * bin_width,
                np_preds,
                np_actuals,
            )
            metrics_per_class[
                f"{class_label}_best_epoch_spearman_r_s_{key}"
            ] = spearmanr(subset_pred, subset_target).correlation
            metrics_per_class[
                f"{class_label}_best_epoch_max_abs_diff_{key}"
            ] = diffs.max()
            metrics_per_class[
                f"{class_label}_best_epoch_median_abs_diff_{key}"
            ] = np.median(diffs)
            metrics_per_class[
                f"{class_label}_best_epoch_mean_abs_diff_{key}"
            ] = diffs.mean()

        i = i + 1

    return metrics_per_class


def calculate_metrics(predictions, labels, key: str, temp_bin_width: int = 20):
    diffs = pd.Series([abs(pred - labels[i]) for (i, pred) in enumerate(predictions)])
    metrics = evaluate_temp_bins(predictions, labels, temp_bin_width, key)
    metrics[f"best_epoch_spearman_r_s_{key}"] = spearmanr(
        predictions, labels, nan_policy="raise"
    ).correlation
    metrics[f"best_epoch_max_abs_diff_{key}"] = diffs.max()
    metrics[f"best_epoch_median_abs_diff_{key}"] = diffs.median()
    metrics[f"best_epoch_mean_abs_diff_{key}"] = diffs.mean()
    return metrics


def execute_epoch_fst(
    model: nn.Module,
    criterion: nn.modules.loss._Loss,
    dataloader: torch.utils.data.DataLoader,
    prepare_inputs: Callable[[torch.Tensor], torch.Tensor] = lambda x: x,
    prepare_labels: Callable[[torch.Tensor], torch.Tensor] = lambda x: x,
    on_batch_done: Callable[
        [int, torch.Tensor, float, float], None
    ] = lambda idx, outputs, loss, running_mad: None,
    optimizer: torch.optim.Optimizer = None,
):
    epoch_predictions = torch.tensor([])
    epoch_actuals = torch.tensor([])
    running_loss = 0.0
    epoch_mad = 0.0
    # Iterate over data.
    for idx, (seqs, (inputs, labels)) in enumerate(dataloader):
        inputs = prepare_inputs(inputs)
        labels = prepare_labels(labels)
        # zero the parameter gradients
        if optimizer:
            optimizer.zero_grad()
        outputs = model((seqs, inputs))
        loss = criterion(outputs, torch.unsqueeze(labels, 1))
        epoch_predictions = torch.cat((epoch_predictions, outputs.cpu()))
        epoch_actuals = torch.cat((epoch_actuals, labels.cpu()))
        # statistics
        batch_loss = loss.item()

        running_loss += batch_loss
        mean_abs_diff = (
            torch.abs(outputs.squeeze().sub(labels.squeeze())).squeeze().mean().item()
        )
        epoch_mad += mean_abs_diff
        running_mad = epoch_mad / (idx + 1)
        on_batch_done(idx, outputs, loss, running_mad)

    epoch_mad = epoch_mad / len(dataloader)
    epoch_loss = running_loss / len(dataloader)
    return (
        epoch_loss,
        epoch_mad,
        epoch_actuals.squeeze().tolist(),
        epoch_predictions.squeeze().tolist(),
    )


def execute_epoch(
    model: nn.Module,
    criterion: nn.modules.loss._Loss,
    dataloader: torch.utils.data.DataLoader,
    prepare_inputs: Callable[[torch.Tensor], torch.Tensor] = lambda x: x,
    prepare_labels: Callable[[torch.Tensor], torch.Tensor] = lambda x: x,
    on_batch_done: Callable[
        [int, torch.Tensor, float, float], None
    ] = lambda idx, outputs, loss, running_mad: None,
    optimizer: torch.optim.Optimizer = None,
):
    epoch_predictions = torch.tensor([])
    epoch_actuals = torch.tensor([])
    running_loss = 0.0
    epoch_mad = 0.0
    # Iterate over data.
    for idx, (inputs, labels) in enumerate(dataloader):
        inputs = prepare_inputs(inputs)
        labels = prepare_labels(labels)
        # zero the parameter gradients
        if optimizer:
            optimizer.zero_grad()

        outputs = model(inputs)
        loss = criterion(outputs, torch.unsqueeze(labels, 1))

        epoch_predictions = torch.cat((epoch_predictions, outputs.cpu()))
        epoch_actuals = torch.cat((epoch_actuals, labels.cpu()))
        # statistics
        batch_loss = loss.item()
        running_loss += batch_loss
        mean_abs_diff = (
            torch.abs(outputs.squeeze().sub(labels.squeeze())).squeeze().mean().item()
        )
        epoch_mad += mean_abs_diff
        running_mad = epoch_mad / (idx + 1)
        on_batch_done(idx, outputs, loss, running_mad)

    epoch_mad = epoch_mad / len(dataloader)
    epoch_loss = running_loss / len(dataloader)
    return (
        epoch_loss,
        epoch_mad,
        epoch_actuals.squeeze().tolist(),
        epoch_predictions.squeeze().tolist(),
    )


class TrainResponse(TypedDict):
    model: nn.Module
    best_epoch_loss: float
    best_val_mad: float
    epoch_mads: 'dict[Literal["train", "val"], "list[float]"]'
    best_epoch_actuals: "list[float]"
    best_epoch_predictions: "list[float]"
    test_loss: float
    test_mad: float
    test_actuals: "list[float]"
    test_predictions: "list[float]"


def train_model(
    model,
    criterions,
    scheduler: torch.optim.lr_scheduler._LRScheduler,
    dataloaders,
    use_wandb,
    num_epochs=25,
    best_model_path: str = None,
    max_gradient_clip: float = 10,
    epoch_function: Callable = execute_epoch,
    prepare_inputs: Callable[[torch.Tensor], torch.Tensor] = lambda x: x,
    prepare_labels: Callable[[torch.Tensor], torch.Tensor] = lambda x: x,
    should_stop: Callable[["list[float]"], bool] = lambda epoch_val_losses: False,
) -> TrainResponse:
    optimizer = scheduler.optimizer
    since = time.time()

    if best_model_path:
        torch.save(model, best_model_path)
    best_val_mad = sys.float_info.max
    epoch_losses = {"train": [], "val": []}
    best_epoch_loss = sys.float_info.max
    best_epoch_predictions = torch.tensor([])
    best_epoch_actuals = torch.tensor([])
    epoch_mads = {"train": [], "val": []}
    for epoch in range(num_epochs):
        print(f"Epoch {epoch}/{num_epochs - 1}")
        print("-" * 10)
        # Each epoch has a training and validation phase
        for phase in ["train", "val"]:

            def on_batch_done(idx, outputs, loss, running_mad):
                if phase == "train":
                    if not torch.isnan(loss):
                        loss.backward()
                        if max_gradient_clip:
                            threshold = max_gradient_clip
                            for p in model.parameters():
                                if p.grad is not None:
                                    if p.grad.norm() > threshold:
                                        torch.nn.utils.clip_grad_norm_(p, threshold)
                        optimizer.step()
                    if torch.isnan(loss).any():
                        print(f"Nan loss: {torch.isnan(loss)}| Loss: {loss}")
                if idx % 10 == 0:
                    total, free, unit = log_gpu_memory(0)
                    rms, vms, mem_unit = log_memory()
                    tqdm.write(
                        "Epoch: [{}/{}], Batch: [{}/{}], RAM: {:.2f} {}, {:.2f} {}, GPU: {:.2f} / {:.2f} {}, batch loss: {:.6f}, epoch abs diff mean {:.6f}".format(
                            epoch,
                            num_epochs,
                            idx + 1,
                            len(dataloaders[phase]),
                            rms,
                            mem_unit,
                            vms,
                            mem_unit,
                            total - free,
                            total,
                            unit,
                            loss,
                            running_mad,
                        ),
                        end="\r",
                    )

            if phase == "train":
                model.train()  # Set model to training mode
            else:
                model.eval()  # Set model to evaluate mode
            with torch.set_grad_enabled(phase == "train"):
                (
                    epoch_loss,
                    epoch_mad,
                    epoch_actuals,
                    epoch_predictions,
                ) = epoch_function(
                    model,
                    criterions[phase],
                    dataloaders[phase],
                    prepare_inputs,
                    prepare_labels,
                    on_batch_done=on_batch_done,
                    optimizer=optimizer,
                )
            epoch_mads[phase].append(epoch_mad)
            epoch_losses[phase].append(epoch_loss)

            if use_wandb:
                wandb.log(
                    {
                        f"epoch_mad_{phase}": epoch_mad,
                    }
                )
            if phase == "train":
                scheduler.step()

            print(f"{phase} Loss: {epoch_loss:.4f}")

            if phase == "val":
                if use_wandb:
                    wandb.log({"loss": epoch_loss})
                if epoch_loss < best_epoch_loss:
                    best_val_mad = epoch_mad
                    best_epoch_loss = epoch_loss
                    if best_model_path:
                        torch.save(model, best_model_path)

                    best_epoch_actuals = epoch_actuals
                    best_epoch_predictions = epoch_predictions
        print()
        if phase == "val" and should_stop(epoch_losses["val"]):
            print("Stopping early...")
            break

    time_elapsed = time.time() - since
    print(f"Training complete in {time_elapsed // 60:.0f}m {time_elapsed % 60:.0f}s")
    print(f"Best val epoch loss: {best_epoch_loss:4f}")

    # load best model weights
    if best_model_path:
        model = torch.load(best_model_path, map_location={"cpu": "cuda:0"})

    if dataloaders["test"]:
        print("Executing validation on test set...")
<<<<<<< HEAD
        model.eval()
        with torch.set_grad_enabled(False):
            test_loss, test_mad, test_actuals, test_predictions = epoch_function(
=======
        with torch.set_grad_enabled(False):
            test_loss, test_mad, test_actuals, test_predictions = execute_epoch(
>>>>>>> 7af16e39
                model,
                criterions["test"],
                dataloaders["test"],
                prepare_inputs,
                prepare_labels,
                on_batch_done=on_batch_done,
                optimizer=optimizer,
            )
        print()

    return {
        "model": model,
        "best_epoch_loss": best_epoch_loss,
        "best_val_mad": best_val_mad,
        "epoch_mads": epoch_mads,
        "best_epoch_actuals": best_epoch_actuals,
        "best_epoch_predictions": best_epoch_predictions,
        "test_loss": test_loss,
        "test_mad": test_mad,
        "test_actuals": test_actuals,
        "test_predictions": test_predictions,
    }<|MERGE_RESOLUTION|>--- conflicted
+++ resolved
@@ -15,6 +15,8 @@
 from thermostability.fst_dataset import FSTDataset, zero_padding_fst
 from thermostability.thermo_pregenerated_dataset import (
     ThermostabilityPregeneratedDataset,
+    k_max_sum_collate,
+    k_max_var_collate,
     zero_padding700_collate,
 )
 from thermostability.thermo_dataset import ThermostabilityDataset
@@ -82,13 +84,26 @@
         return ThermostabilityDataset(file_name, limit)
 
 
-def get_collate_fn(ds_config: str, representation_key: str):
-    if ds_config == "fst":
-        return zero_padding_fst
-    elif representation_key == "s_s":
-        return zero_padding700_collate
-    else:
-        return None
+def get_collate_fn(config: dict, representation_key: str):
+    collate_fn = None
+    if representation_key == "s_s":
+        collate_fn_key = config["collate_fn"]
+        if collate_fn_key == "pad700":
+            collate_fn = zero_padding700_collate
+        else:
+            k = config["collate_k"]
+            if k == None:
+                raise Exception(
+                    f"For the selected collate function ({collate_fn_key}), you need to defined collate_k"
+                )
+            if collate_fn_key == "k_max_sum_pooling":
+                collate_fn = k_max_sum_collate(k)
+            elif collate_fn_key == "k_max_var_pooling":
+                collate_fn = k_max_var_collate(k)
+    elif config["dataset"] == "fst":
+        collate_fn = zero_padding_fst
+
+    return collate_fn
 
 
 def evaluate_temp_bins(predictions, labels, bin_width, key: str):
@@ -369,14 +384,9 @@
 
     if dataloaders["test"]:
         print("Executing validation on test set...")
-<<<<<<< HEAD
         model.eval()
         with torch.set_grad_enabled(False):
             test_loss, test_mad, test_actuals, test_predictions = epoch_function(
-=======
-        with torch.set_grad_enabled(False):
-            test_loss, test_mad, test_actuals, test_predictions = execute_epoch(
->>>>>>> 7af16e39
                 model,
                 criterions["test"],
                 dataloaders["test"],
