--- conflicted
+++ resolved
@@ -72,7 +72,6 @@
    "source": [
     "esm_eval_clusters = dict()\n",
     "esm_eval_ids = set()\n",
-<<<<<<< HEAD
     "with open('../data/uniref201803_ur100_valid_headers.txt') as txt_file:\n",
     "    for line in txt_file:\n",
     "        parts = line.split(\" \")\n",
@@ -83,12 +82,6 @@
     "            esm_eval_clusters[cluster] = []\n",
     "        esm_eval_clusters[cluster].append(id)\n",
     "\n"
-=======
-    "with open(\"../data/uniref201803_ur50_valid_headers.txt\") as txt_file:\n",
-    "    for line in txt_file:\n",
-    "        id = line.split(\"_\")[1].replace(\"\\n\", \"\")\n",
-    "        esm_eval_ids.add(id)"
->>>>>>> b6b516b4
    ]
   },
   {
@@ -115,15 +108,9 @@
     "    id = entry[\"id\"]\n",
     "    all_ids.add(id)\n",
     "    if id in esm_eval_ids:\n",
-<<<<<<< HEAD
     "        held_out_dataset.append(entry)\n",
     "    else: \n",
     "        train_dataset.append(entry)\n",
-=======
-    "        eval_dataset.append(entry)\n",
-    "    else:\n",
-    "        train_unfiltered_dataset.append(entry)\n",
->>>>>>> b6b516b4
     "        train_ids.add(id)"
    ]
   },
@@ -132,46 +119,10 @@
    "cell_type": "markdown",
    "metadata": {},
    "source": [
-<<<<<<< HEAD
     "## Split held out dataset by cluster\n",
     "To avoid optimizing the hyperparameters of our model for the given validation set, we also introduce a test set. The test set is then only used for final evaluation of the model. However hyperparameters won't be optimized for best performance on the test set but on the validation set. \n",
     "\n",
     "To avoid any similar protein sequences being present in our test and validation set, we construct these sets by randomly splitting the held out set (i.e. the non-training set) by their UniRef100 cluster. While doing this each cluster has a 2/3rd chance to be added to the validation set and a 1/3rd chance of being added to the test set respectively."
-=======
-    "## Filter train dataset by cluster\n",
-    "To avoid any similar protein sequences being present in our train and validation, we filter our train set to only contain proteins that are not part of the same cluster as proteins in our validation set, based on the [FLIP clustering](https://github.com/J-SNACKKB/FLIP/blob/main/splits/meltome/splits.zip)"
-   ]
-  },
-  {
-   "attachments": {},
-   "cell_type": "markdown",
-   "metadata": {},
-   "source": [
-    "### Read clusters and associated protein ids"
-   ]
-  },
-  {
-   "cell_type": "code",
-   "execution_count": 4,
-   "metadata": {},
-   "outputs": [],
-   "source": [
-    "clusters = {}\n",
-    "with open(\"../data/meltome_PIDE20_clusters.tsv\", \"r\") as f:\n",
-    "    firstLine = True\n",
-    "    for line in f:\n",
-    "        if firstLine:\n",
-    "            firstLine = False\n",
-    "            continue\n",
-    "        cluster_id, protein_id = line.replace(\"\\n\", \"\").split(\"\\t\")\n",
-    "        protein_id = protein_id.split(\"_\")[0]\n",
-    "\n",
-    "        if protein_id in all_ids:\n",
-    "            if cluster_id in clusters:\n",
-    "                clusters[cluster_id].add(protein_id)\n",
-    "            else:\n",
-    "                clusters[cluster_id] = set([protein_id])"
->>>>>>> b6b516b4
    ]
   },
   {
@@ -197,24 +148,10 @@
     "for cluster_id, protein_ids in esm_eval_clusters.items():\n",
     "    is_test = random.random() <= 1/3\n",
     "    for protein_id in protein_ids:\n",
-<<<<<<< HEAD
     "        (test_ids if is_test else val_ids).add(protein_id)\n",
     "    \n",
     "test_dataset = [item for item in held_out_dataset if item[\"id\"] in test_ids ]\n",
     "val_dataset = [item for item in held_out_dataset if item[\"id\"] in val_ids ]"
-=======
-    "        if protein_id in esm_eval_ids:\n",
-    "            num_eval += 1\n",
-    "        else:\n",
-    "            num_train += 1\n",
-    "\n",
-    "    if num_eval > 0 and num_train > 0:\n",
-    "        for protein_id in protein_ids:\n",
-    "            if protein_id in train_ids:\n",
-    "                train_ids.remove(protein_id)\n",
-    "\n",
-    "train_dataset = [item for item in train_unfiltered_dataset if item[\"id\"] in train_ids]"
->>>>>>> b6b516b4
    ]
   },
   {
@@ -257,7 +194,6 @@
     "            f.write(f'{entry[\"sequence\"]}, {entry[\"temp\"]}\\n')\n",
     "\n",
     "\n",
-<<<<<<< HEAD
     "def print_ds_infos(name: str, ds: list):\n",
     "    unique_seqs = set([entry[\"sequence\"] for entry in ds])\n",
     "    print(f'{\"-\"*5}Info for {name} set{\"-\"*5}')\n",
@@ -272,8 +208,6 @@
     "print_ds_infos(\"val\", val_dataset)\n",
     "print_ds_infos(\"test\", test_dataset)\n",
     "\n",
-=======
->>>>>>> b6b516b4
     "storeMetadata(train_dataset, \"train\")\n",
     "storeMetadata(val_dataset, \"val\")\n",
     "storeMetadata(test_dataset, \"test\")"
