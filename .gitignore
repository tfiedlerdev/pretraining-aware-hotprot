--- conflicted
+++ resolved
@@ -20,9 +20,6 @@
 *nbconvert.ipynb
 mlruns
 mlartifacts
-<<<<<<< HEAD
 
 results/
-=======
-runs
->>>>>>> c0235640
+runs