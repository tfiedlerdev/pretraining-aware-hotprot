--- conflicted
+++ resolved
@@ -141,11 +141,7 @@
    "name": "python",
    "nbconvert_exporter": "python",
    "pygments_lexer": "ipython3",
-<<<<<<< HEAD
-   "version": "3.8.10 (tags/v3.8.10:3d8993a, May  3 2021, 11:48:03) [MSC v.1928 64 bit (AMD64)]"
-=======
    "version": "3.8.2 (tags/v3.8.2:7b3ab59, Feb 25 2020, 23:03:10) [MSC v.1916 64 bit (AMD64)]"
->>>>>>> 92addc9f
   },
   "orig_nbformat": 4,
   "vscode": {
