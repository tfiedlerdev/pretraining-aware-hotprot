--- conflicted
+++ resolved
@@ -17,15 +17,8 @@
 RUN sudo apt-key add /var/cuda-repo-10-2-local-10.2.89-440.33.01/7fa2af80.pub
 RUN sudo apt-get update
 RUN sudo DEBIAN_FRONTEND=noninteractive apt-get -y install cuda
-<<<<<<< HEAD
-ADD . . 
-#RUN git clone https://github.com/LeonHermann322/hot-prot.git
-RUN pip install torch==1.12.1 torchvision==0.13.1 torchaudio==0.12.1
-RUN pip install -r requirements.txt
-=======
 #RUN git clone https://github.com/LeonHermann322/hot-prot.git
 RUN pip install torch==1.12.1 torchvision==0.13.1 torchaudio==0.12.1
 ADD . .
 RUN pip install -r requirements.txt
-ENTRYPOINT [ "python", "train.py" ]
->>>>>>> 819c4af1
+ENTRYPOINT [ "python", "train.py" ]