--- conflicted
+++ resolved
@@ -3,14 +3,6 @@
 from torch import nn as nn
 import torch.backends.cudnn as cudnn
 from torch.optim import lr_scheduler
-from thermostability.thermo_pregenerated_dataset import (
-    ThermostabilityPregeneratedDataset,
-    zero_padding700_collate,
-    zero_padding_700,
-    k_max_sum_collate,
-    k_max_var_collate,
-)
-import torch.distributed as dist
 from thermostability.hotinfer import HotInferModel
 
 from thermostability.hotinfer_pregenerated import (
@@ -21,10 +13,8 @@
     CNNPregeneratedFC,
     CNNPregeneratedFullHeightFC,
 )
-from thermostability.thermo_dataset import ThermostabilityDataset
 import wandb
 import argparse
-import torch.multiprocessing as mp
 import os
 from thermostability.repr_summarizer import (
     RepresentationSummarizerSingleInstance,
@@ -32,8 +22,6 @@
     RepresentationSummarizerAverage,
 )
 from thermostability.fst_hotinfer import FSTHotProt
-from torch.distributed.fsdp import FullyShardedDataParallel, CPUOffload
-from torch.distributed.fsdp.wrap import size_based_auto_wrap_policy
 from util.weighted_mse import WeightedMSELossMax, WeightedMSELossScaled
 from util.train_helper import (
     train_model,
@@ -44,20 +32,16 @@
     execute_epoch_fst,
     log_gpu_memory,
     log_memory,
+    DatasetNames,
 )
 from datetime import datetime as dt
 from util.experiments import store_experiment
-from esm_custom.esm.esmfold.v1.pretrained import esmfold_v1
-from esm_custom.esm.esmfold.v1.esmfold import ESMFold
-from esm_custom.esm.sparse_multihead_attention import SparseMultiheadAttention
-from tqdm import tqdm
 from pynvml import nvmlInit
 from thermostability.huggingface_esm import (
     ESMForThermostability,
     model_names as esm2_model_names,
 )
 from util.yaml_config import YamlConfig
-from thermostability.thermo_dataset import datasets
 
 nvmlInit()
 cudnn.benchmark = True
@@ -69,6 +53,7 @@
 cpu = torch.device("cpu")
 torch.cuda.empty_cache()
 # torch.cuda.list_gpu_processes()
+yamlConfig = YamlConfig()
 
 
 def str_to_bool(value):
@@ -92,55 +77,13 @@
     model_parallel = config["model_parallel"] == "true"
     val_on_trainset = config["val_on_trainset"] == "true"
     limit = config["dataset_limit"]
-<<<<<<< HEAD
-    train_ds = (
-        ThermostabilityPregeneratedDataset(
-            "data/train.csv", limit=limit, representation_key=representation_key
-        )
-        if config["dataset"] == "pregenerated"
-        else ThermostabilityDataset(
-            config["dataset_split"],
-            "train",
-            limit=limit,
-            max_seq_len=config["seq_length"],
-        )
-    )
-
-    valFileName = "data/train.csv" if val_on_trainset else "data/val.csv"
-
-    eval_ds = (
-        ThermostabilityPregeneratedDataset(
-            valFileName, limit=limit, representation_key=representation_key
-        )
-        if config["dataset"] == "pregenerated"
-        else ThermostabilityDataset(
-            config["dataset_split"],
-            "val",
-            limit=limit,
-            max_seq_len=config["seq_length"],
-        )
-    )
-
-    test_ds = (
-        ThermostabilityPregeneratedDataset(
-            "data/test.csv", limit=limit, representation_key=representation_key
-        )
-        if config["dataset"] == "pregenerated"
-        else ThermostabilityDataset(
-            config["dataset_split"],
-            "test",
-            limit=limit,
-            max_seq_len=config["seq_length"],
-        )
-=======
-
-    valFileName = "data/train.csv" if val_on_trainset else "data/val.csv"
 
     log_gpu_memory(0)
 
     train_ds = get_dataset(
         config["dataset"],
-        config["split"],
+        config["dataset_split"],
+        yamlConfig,
         "train",
         limit,
         representation_key,
@@ -148,7 +91,8 @@
     )
     eval_ds = get_dataset(
         config["dataset"],
-        config["split"],
+        config["dataset_split"],
+        yamlConfig,
         "train" if val_on_trainset else "val",
         limit,
         representation_key,
@@ -156,12 +100,12 @@
     )
     test_ds = get_dataset(
         config["dataset"],
-        config["split"],
+        config["dataset_split"],
+        yamlConfig,
         "test",
         limit,
         representation_key,
         config["seq_length"],
->>>>>>> 972fc666
     )
 
     dataloaders = {
@@ -318,10 +262,6 @@
     if use_wandb:
         wandb.watch(model)
 
-<<<<<<< HEAD
-    weight_decay = config["weight_regularizer"]
-=======
->>>>>>> 972fc666
     optimizer_ft = (
         torch.optim.Adam(
             model.parameters(),
@@ -477,14 +417,8 @@
     parser.add_argument(
         "--dataset",
         type=str,
-        choices=["pregenerated", "end_to_end", "uni_prot", "fst"],
+        choices=DatasetNames,
         default="pregenerated",
-    )
-    parser.add_argument(
-        "--split",
-        type=str,
-        choices=["full", "median", "FLIP"],
-        default="full",
     )
     parser.add_argument(
         "--loss",
@@ -552,12 +486,6 @@
         default=None,
     )
     parser.add_argument(
-        "--hugg_esm_cache_dir",
-        type=str,
-        default="./data/",
-        help="Directory to store cached representations with format /<cache_dir>/start_token_{model_size}/<seq>.pt and /<cache_dir>/start_token_{model_size}/sequences.csv. For hugg_esm model, representation key is inferred from model size",
-    )
-    parser.add_argument(
         "--wandb_run_name",
         type=str,
         default=None,
@@ -566,7 +494,7 @@
     parser.add_argument(
         "--dataset_split",
         type=str,
-        choices=datasets.keys(),
+        choices=["ours", "ours_median", "flip"],
         default="ours",
         help="Name of the dataset split to use. 'ours' for our split which has multiple measurements per protein, 'ours_median' for our split with median values per protein (train, val and test don't have overlapping protein clusters and val and test weren't seen during ESM2 training), flip for the split from the flip paper (single measurement per protein, first measurement per protein taken. Val and test not ensured to be unseen during ESM2 training)",
     )
@@ -583,7 +511,6 @@
     results_path = f"results/train/{representation_key}/{currentTime}"
 
     if use_wandb:
-        yamlConfig = YamlConfig()
         wandb.login(key=yamlConfig["WandBApiKey"])
         with wandb.init(
             config=argsDict,
