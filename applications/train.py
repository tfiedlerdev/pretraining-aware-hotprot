--- conflicted
+++ resolved
@@ -6,12 +6,9 @@
 from thermostability.thermo_pregenerated_dataset import (
     ThermostabilityPregeneratedDataset,
     zero_padding700_collate,
-<<<<<<< HEAD
     zero_padding_700,
-=======
     k_max_sum_collate,
     k_max_var_collate,
->>>>>>> 7af16e39
 )
 import torch.distributed as dist
 from thermostability.hotinfer import HotInferModel
@@ -50,19 +47,16 @@
 )
 from datetime import datetime as dt
 from util.experiments import store_experiment
-<<<<<<< HEAD
 from esm_custom.esm.esmfold.v1.pretrained import esmfold_v1
 from esm_custom.esm.esmfold.v1.esmfold import ESMFold
 from esm_custom.esm.sparse_multihead_attention import SparseMultiheadAttention
 from tqdm import tqdm
 from pynvml import nvmlInit
-=======
 from thermostability.huggingface_esm import (
     ESMForThermostability,
     model_names as esm2_model_names,
 )
 from util.yaml_config import YamlConfig
->>>>>>> 7af16e39
 
 nvmlInit()
 cudnn.benchmark = True
@@ -97,18 +91,6 @@
     model_parallel = config["model_parallel"] == "true"
     val_on_trainset = config["val_on_trainset"] == "true"
     limit = config["dataset_limit"]
-<<<<<<< HEAD
-=======
-    train_ds = (
-        ThermostabilityPregeneratedDataset(
-            "data/train.csv", limit=limit, representation_key=representation_key
-        )
-        if config["dataset"] == "pregenerated"
-        else ThermostabilityDataset(
-            "data/train.csv", limit=limit, max_seq_len=config["seq_length"]
-        )
-    )
->>>>>>> 7af16e39
 
     valFileName = "data/train.csv" if val_on_trainset else "data/val.csv"
 
@@ -131,55 +113,28 @@
         representation_key,
         config["seq_length"],
     )
-    collate_fn = None
-    if representation_key == "s_s":
-        collate_fn_key = config["collate_fn"]
-        if collate_fn_key == "pad700":
-            collate_fn = zero_padding700_collate
-        else:
-            k = config["collate_k"]
-            if k == None:
-                raise Exception(
-                    f"For the selected collate function ({collate_fn_key}), you need to defined collate_k"
-                )
-            if collate_fn_key == "k_max_sum_pooling":
-                collate_fn = k_max_sum_collate(k)
-            elif collate_fn_key == "k_max_var_pooling":
-                collate_fn = k_max_var_collate(k)
-
+    
     dataloaders = {
         "train": DataLoader(
             train_ds,
             batch_size=config["batch_size"],
             shuffle=True,
             num_workers=1,
-<<<<<<< HEAD
-            collate_fn=get_collate_fn(config["dataset"], representation_key),
-=======
-            collate_fn=collate_fn,
->>>>>>> 7af16e39
+            collate_fn=get_collate_fn(config, representation_key),
         ),
         "val": DataLoader(
             eval_ds,
             batch_size=config["batch_size"],
             shuffle=True,
             num_workers=1,
-<<<<<<< HEAD
-            collate_fn=get_collate_fn(config["dataset"], representation_key),
-=======
-            collate_fn=collate_fn,
->>>>>>> 7af16e39
+            collate_fn=get_collate_fn(config, representation_key),
         ),
         "test": DataLoader(
             test_ds,
             batch_size=config["batch_size"],
             shuffle=True,
             num_workers=1,
-<<<<<<< HEAD
-            collate_fn=get_collate_fn(config["dataset"], representation_key),
-=======
-            collate_fn=collate_fn,
->>>>>>> 7af16e39
+            collate_fn=get_collate_fn(config, representation_key),
         ),
     }
 
@@ -220,7 +175,7 @@
         "s_s_0_A": 148 * 1024,
         "s_s_0_avg": 1024,
         "s_s_avg": 1024,
-        "s_s": 1024 * config["seq_length"],
+        "s_s": 1024 * config["collate_k"],
     }
 
     summarizer = (
@@ -256,20 +211,7 @@
         else None
     )
 
-<<<<<<< HEAD
     input_size = input_sizes[representation_key]
-=======
-    input_sizes = {
-        "esm_s_B_avg": 2560,
-        "prott5_avg": 1024,
-        "s_s_0_A": 148 * 1024,
-        "s_s_0_avg": 1024,
-        "s_s_avg": 1024,
-        "s_s": 1024 * config["collate_k"],
-    }
-
-    input_size = input_sizes.get(representation_key, None)
->>>>>>> 7af16e39
 
     thermo = (
         HotInferPregeneratedFC(
@@ -328,13 +270,7 @@
 
     optimizer_ft = (
         torch.optim.Adam(
-<<<<<<< HEAD
-            thermo.parameters(),
-            lr=config["learning_rate"],
-            weight_decay=config["weight_regularizer"],
-=======
-            model.parameters(), lr=config["learning_rate"], weight_decay=weight_decay
->>>>>>> 7af16e39
+            model.parameters(), lr=config["learning_rate"], weight_decay=config["weight_regularizer"]
         )
         if config["optimizer"] == "adam"
         else torch.optim.SGD(
@@ -373,17 +309,11 @@
         dataloaders,
         use_wandb,
         num_epochs=config["epochs"],
-<<<<<<< HEAD
         epoch_function=execute_epoch_fst
         if config["dataset"] == "fst"
         else execute_epoch,
-        prepare_inputs=lambda x: x.to("cuda:0"),
-=======
         prepare_inputs=lambda x: x.to("cuda:0") if torch.is_tensor(x) else x,
->>>>>>> 7af16e39
-        prepare_labels=lambda x: x.to("cuda:0")
-        if not model_parallel
-        else x.to("cuda:1"),
+        prepare_labels=lambda x: x.to("cuda:0") if torch.is_tensor(x) else x,
         best_model_path=os.path.join(results_path, "model.pt") if should_log else None,
         should_stop=should_stop,
     )
@@ -517,7 +447,6 @@
         default=700,
     )
     parser.add_argument("--bin_width", type=int, default=20)
-<<<<<<< HEAD
     parser.add_argument("--factorized_rank", type=int, default=4)
     parser.add_argument(
         "--esm_version",
@@ -531,7 +460,7 @@
             "esm2_t6_8M_UR50D",
         ],
         default="esm2_t6_8M_UR50D",
-=======
+    )
     parser.add_argument(
         "--hugg_esm_size",
         type=str,
@@ -547,7 +476,6 @@
         "--hugg_esm_layer_norm",
         type=str_to_bool,
         default="None",
->>>>>>> 7af16e39
     )
     args = parser.parse_args()
 
