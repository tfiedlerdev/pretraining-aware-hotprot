import torch
from torch.utils.data import DataLoader
from torch import nn as nn
import torch.backends.cudnn as cudnn
from torch.optim import lr_scheduler
from thermostability.thermo_pregenerated_dataset import (
    ThermostabilityPregeneratedDataset,
    zero_padding700_collate,
)
from thermostability.hotinfer import HotInferModel

from thermostability.hotinfer_pregenerated import (
    HotInferPregeneratedFC,
    HotInferPregeneratedSummarizerFC,
)
from thermostability.cnn_pregenerated import CNNPregeneratedFC
from thermostability.thermo_dataset import ThermostabilityDataset
import wandb
import argparse
import os
from thermostability.repr_summarizer import (
    RepresentationSummarizerSingleInstance,
    RepresentationSummarizerMultiInstance,
    RepresentationSummarizerAverage,
)
from util.weighted_mse import Weighted_MSE_Loss
from util.train_helper import train_model, calculate_metrics
from datetime import datetime as dt
from util.experiments import store_experiment
from thermostability.uni_prot_dataset import UniProtDataset

cudnn.benchmark = True
device = torch.device("cuda:0" if torch.cuda.is_available() else "cpu")

if torch.cuda.is_available():
    torch.cuda.empty_cache()

cpu = torch.device("cpu")
torch.cuda.empty_cache()
torch.cuda.list_gpu_processes()


def run_train_experiment(
    results_path, config: dict = None, use_wandb=True, should_log=True
):
    representation_key = config["representation_key"]
    model_parallel = config["model_parallel"] == "true"
    val_on_trainset = config["val_on_trainset"] == "true"
    limit = config["dataset_limit"]
    seq_length = config["seq_length"]
    train_ds = (
        UniProtDataset("data/train.csv", limit=limit, seq_length=seq_length)
        if config["dataset"] == "uni_prot"
        else ThermostabilityPregeneratedDataset(
            "data/train.csv", limit=limit, representation_key=representation_key
        )
        if config["dataset"] == "pregenerated"
        else ThermostabilityDataset("data/train.csv", limit=limit)
    )

    valFileName = "data/train.csv" if val_on_trainset else "data/val.csv"

    eval_ds = (
        UniProtDataset(valFileName, limit=limit, seq_length=seq_length)
        if config["dataset"] == "uni_prot"
        else ThermostabilityPregeneratedDataset(
            valFileName, limit=limit, representation_key=representation_key
        )
        if config["dataset"] == "pregenerated"
        else ThermostabilityDataset(valFileName, limit=limit)
    )

    test_ds = (
        UniProtDataset("data/test.csv", limit=limit, seq_length=seq_length)
        if config["dataset"] == "uni_prot"
        else ThermostabilityPregeneratedDataset(
            "data/test.csv", limit=limit, representation_key=representation_key
        )
        if config["dataset"] == "pregenerated"
        else ThermostabilityDataset("data/test.csv", limit=limit)
    )

    dataloaders = {
        "train": DataLoader(
            train_ds,
            batch_size=config["batch_size"],
            shuffle=True,
            num_workers=4,
            collate_fn=zero_padding700_collate if representation_key == "s_s" else None,
        ),
        "val": DataLoader(
            eval_ds,
            batch_size=config["batch_size"],
            shuffle=True,
            num_workers=4,
            collate_fn=zero_padding700_collate if representation_key == "s_s" else None,
        ),
        "test": DataLoader(
            test_ds,
            batch_size=config["batch_size"],
            shuffle=True,
            num_workers=4,
            collate_fn=zero_padding700_collate if representation_key == "s_s" else None,
        ),
    }

    train_mean, train_var = train_ds.norm_distr()
    val_mean, val_var = eval_ds.norm_distr()
    test_mean, test_var = test_ds.norm_distr()

    criterions = {
        "train": Weighted_MSE_Loss(train_mean, train_var)
        if config["loss"] == "weighted_mse"
        else nn.MSELoss(),
        "val": Weighted_MSE_Loss(val_mean, val_var)
        if config["loss"] == "weighted_mse"
        else nn.MSELoss(),
<<<<<<< HEAD
        "test": Weighted_MSE_Loss(test_mean, test_var)
        if config["loss"] == "weighted_mse"
        else nn.MSELoss(),
=======
>>>>>>> b6b516b4
    }

    summarizer = (
        RepresentationSummarizerSingleInstance(
            per_residue_output_size=config["summarizer_out_size"],
            num_hidden_layers=config["summarizer_num_layers"],
            activation=nn.ReLU
            if config["summarizer_activation"] == "relu"
            else nn.Identity,
            per_residue_summary=config["summarizer_mode"] == "per_residue",
            p_dropout=config["model_dropoutrate"],
        )
        if config["summarizer_type"] == "single_instance"
        else RepresentationSummarizerMultiInstance(
            per_residue_output_size=config["summarizer_out_size"],
            num_hidden_layers=config["summarizer_num_layers"],
            activation=nn.ReLU
            if config["summarizer_activation"] == "relu"
            else nn.Identity,
            per_residue_summary=config["summarizer_mode"] == "per_residue",
            p_dropout=config["model_dropoutrate"],
        )
        if config["summarizer_type"] in ["700_instance", "multi_instance"]
        else RepresentationSummarizerAverage(
            per_residue_summary=config["summarizer_mode"] == "per_residue"
        )
        if config["summarizer_type"] == "average"
        else None
    )

    input_sizes = {
        "esm_s_B_avg": 2560,
        "uni_prot": 1024,
        "s_s_0_A": 148 * 1024,
        "s_s_0_avg": 1024,
        "s_s_avg": 1024,
        "s_s": 1024 * 700,
    }

    input_size = input_sizes[representation_key]

    thermo = (
        HotInferPregeneratedFC(
            input_len=input_size,
            num_hidden_layers=config["model_hidden_layers"],
            first_hidden_size=config["model_first_hidden_units"],
            p_dropout=config["model_dropoutrate"],
        )
        if config["model"] == "fc"
        else CNNPregeneratedFC(
            input_seq_len=input_size,
            num_hidden_layers=config["model_hidden_layers"],
            first_hidden_size=config["model_first_hidden_units"],
        )
        if config["model"] == "cnn"
        else HotInferPregeneratedSummarizerFC(
            p_dropout=config["model_dropoutrate"],
            summarizer=summarizer,
            thermo_module=HotInferPregeneratedFC(
                input_len=summarizer.per_sample_output_size,
                num_hidden_layers=config["model_hidden_layers"],
                first_hidden_size=config["model_first_hidden_units"],
                p_dropout=config["model_dropoutrate"],
            ),
        )
    )

    model = (
        thermo
        if not model_parallel
        else HotInferModel(representation_key, thermo_module=thermo)
    )
    if not model_parallel:
        model = model.to("cuda:0")

    if use_wandb:
        wandb.watch(thermo)

    weight_decay = 1e-5 if config["weight_regularizer"] else 0
    optimizer_ft = (
        torch.optim.Adam(
            thermo.parameters(), lr=config["learning_rate"], weight_decay=weight_decay
        )
        if config["optimizer"] == "adam"
        else torch.optim.SGD(
            thermo.parameters(),
            lr=config["learning_rate"],
            momentum=0.9,
            weight_decay=weight_decay,
        )
    )
    exp_lr_scheduler = lr_scheduler.StepLR(optimizer_ft, step_size=7, gamma=0.5)
    if not use_wandb and should_log:
        os.makedirs(results_path, exist_ok=True)

    def should_stop(val_epoch_losses: "list[float]"):
        if not config["early_stopping"]:
            return False
        if len(val_epoch_losses) < 3:
            return False

        has_improved = (
            val_epoch_losses[-2] < val_epoch_losses[-3]
            or val_epoch_losses[-1] < val_epoch_losses[-3]
        )
        return not has_improved

    train_result = train_model(
        model,
        criterions,
        exp_lr_scheduler,
        dataloaders,
        use_wandb,
        num_epochs=config["epochs"],
        prepare_inputs=lambda x: x.to("cuda:0"),
        prepare_labels=lambda x: x.to("cuda:0")
        if not model_parallel
        else x.to("cuda:1"),
        best_model_path=os.path.join(results_path, "model.pt")
        if not use_wandb and should_log
        else None,
        should_stop=should_stop,
    )
    best_epoch_predictions = train_result["best_epoch_predictions"]
    best_epoch_actuals = train_result["best_epoch_actuals"]
    best_epoch_loss = train_result["best_epoch_loss"]
    best_epoch_mad = train_result["best_val_mad"]
    epoch_mads = train_result["epoch_mads"]
    test_predictions = train_result["test_predictions"]
    test_actuals = train_result["test_actuals"]
    test_epoch_loss = train_result["test_loss"]
    test_mad = train_result["test_mad"]

    if use_wandb:

        def log_scatter(predictions, actuals, key: str):
            data = [
                [x, y]
                for (x, y) in zip(
                    predictions,
                    actuals,
                )
            ]
            table = wandb.Table(data=data, columns=["predictions", "labels"])
            wandb.log(
                {
                    f"predictions_{key}": wandb.plot.scatter(
                        table, "predictions", "labels"
                    )
                }
            )

        log_scatter(best_epoch_predictions, best_epoch_actuals, "val")
        log_scatter(test_predictions, test_actuals, "test")
        metrics = calculate_metrics(best_epoch_predictions, best_epoch_actuals, "val")
        wandb.log(metrics)
    elif should_log:
        store_experiment(
            results_path,
            best_epoch_loss,
            best_epoch_mad,
            best_epoch_predictions,
            best_epoch_actuals,
            config,
            epoch_mads,
        )
        store_experiment(
            results_path,
            test_epoch_loss,
            test_mad,
            test_predictions,
            test_actuals,
        )

    return best_epoch_loss


if __name__ == "__main__":
    parser = argparse.ArgumentParser()
    parser.add_argument("--learning_rate", type=float, default=0.3)
    parser.add_argument("--model_hidden_layers", type=int, default=1)
    parser.add_argument("--model_first_hidden_units", type=int, default=1024)
    parser.add_argument("--epochs", type=int, default=5)
    parser.add_argument("--val_on_trainset", type=str, choices=["true", "false"])
    parser.add_argument("--dataset_limit", type=int, default=1000000)
    parser.add_argument(
        "--optimizer", type=str, default="adam", choices=["adam", "sgd"]
    )
    parser.add_argument("--batch_size", type=int, default=16)
    parser.add_argument(
        "--model", type=str, default="fc", choices=["fc", "cnn", "summarizer"]
    )
    parser.add_argument("--model_parallel", type=str, choices=["true", "false"])
    parser.add_argument("--wandb", action="store_true")
    parser.add_argument("--representation_key", type=str, default="s_s_avg")
    parser.add_argument("--model_dropoutrate", type=float, default=0.3)
    parser.add_argument("--weight_regularizer", type=bool, default=True)
    parser.add_argument("--seq_length", type=int, default=700)
    parser.add_argument("--nolog", action="store_true")
    parser.add_argument("--early_stopping", action="store_true", default=False)
    parser.add_argument("--summarizer_out_size", type=int, default=1)
    parser.add_argument(
        "--summarizer_activation", default="identity", choices=["relu", "identity"]
    )
    parser.add_argument(
        "--summarizer_type",
        default=None,
        choices=[None, "single_instance", "700_instance", "multi_instance", "average"],
    )
    parser.add_argument(
        "--dataset",
        type=str,
        choices=["pregenerated", "end_to_end", "uni_prot"],
        default="pregenerated",
    )
    parser.add_argument(
        "--loss",
        type=str,
        choices=["weighted_mse", "mse"],
        default="mse",
    )
    parser.add_argument("--summarizer_num_layers", type=int, default=1)
    parser.add_argument(
        "--summarizer_mode",
        type=str,
        choices=["per_residue", "per_repr_position"],
        default="per_residue",
    )
    args = parser.parse_args()

    argsDict = vars(args)

    use_wandb = argsDict["wandb"]
    del argsDict["wandb"]
    should_log = not argsDict["nolog"]
    del argsDict["nolog"]
    representation_key = argsDict["representation_key"]
    currentTime = dt.now().strftime("%d-%m-%y_%H:%M:%S")
    results_path = f"results/train/{representation_key}/{currentTime}"

    if use_wandb:
        with wandb.init(config=argsDict):
            run_train_experiment(
                config=wandb.config, use_wandb=True, results_path=results_path
            )

    else:
        run_train_experiment(
            config=argsDict,
            use_wandb=False,
            results_path=results_path,
            should_log=should_log,
        )<|MERGE_RESOLUTION|>--- conflicted
+++ resolved
@@ -115,12 +115,9 @@
         "val": Weighted_MSE_Loss(val_mean, val_var)
         if config["loss"] == "weighted_mse"
         else nn.MSELoss(),
-<<<<<<< HEAD
         "test": Weighted_MSE_Loss(test_mean, test_var)
         if config["loss"] == "weighted_mse"
         else nn.MSELoss(),
-=======
->>>>>>> b6b516b4
     }
 
     summarizer = (
