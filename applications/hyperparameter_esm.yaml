program: applications/train.py
method: grid
name: esm2_repr_summarizer_dropout_per_residue
command:
  - ${env}
  - ${interpreter}
  - ${program}
  - ${args}
  - --wandb
metric:
  name: loss
  goal: minimize
parameters:
  learning_rate:
    values: [0.001]
  model_hidden_layers:
    values: [2]
  model_first_hidden_units:
    values: [1024]
  epochs:
    values: [5]
  val_on_trainset:
    values: ["false"]
  optimizer:
    values: ["adam"]
  model:
    values: ["summarizer"]
  batch_size:
    values: [32]
  representation_key:
    values: ["s_s"]
<<<<<<< HEAD
  summarizer_type: 
    values: ["single_instance"]
  summarizer_per_residue_out_size:
    values: [2,1]
  summarizer_num_layers: 
    values: [3]
  model_dropoutrate:
    values: [0.5]
  summarizer_activation: 
    values: ["relu"]
  summarizer_mode:
    values: [ "per_residue"]
=======
  summarizer_type:
    values: ["single_instance", "700_instance"]
  summarizer_per_residue_out_size:
    values: [1, 10, 50]
  summarizer_num_layers:
    values: [1, 2, 3]
  model_dropoutrate:
    values: [0, 0.5]
>>>>>>> 5d1c72ea
<|MERGE_RESOLUTION|>--- conflicted
+++ resolved
@@ -29,7 +29,6 @@
     values: [32]
   representation_key:
     values: ["s_s"]
-<<<<<<< HEAD
   summarizer_type: 
     values: ["single_instance"]
   summarizer_per_residue_out_size:
@@ -41,14 +40,4 @@
   summarizer_activation: 
     values: ["relu"]
   summarizer_mode:
-    values: [ "per_residue"]
-=======
-  summarizer_type:
-    values: ["single_instance", "700_instance"]
-  summarizer_per_residue_out_size:
-    values: [1, 10, 50]
-  summarizer_num_layers:
-    values: [1, 2, 3]
-  model_dropoutrate:
-    values: [0, 0.5]
->>>>>>> 5d1c72ea
+    values: [ "per_residue"]