--- conflicted
+++ resolved
@@ -14,72 +14,6 @@
   - optuna
   - matplotlib
   - pip:
-<<<<<<< HEAD
-      - optuna
-      - mlflow
-      - absl-py==1.3.0
-      - aiohttp==3.8.3
-      - aiosignal==1.3.1
-      - async-timeout==4.0.2
-      - asynctest==0.13.0
-      - biopython==1.79
-      - cachetools==5.2.0
-      - certifi==2022.12.7
-      - charset-normalizer==2.0.12
-      - click==8.1.3
-      - contextlib2==21.6.0
-      - deepspeed==0.5.9
-      - dllogger==1.0.0
-      - dm-tree==0.1.6
-      - docker-pycreds==0.4.0
-      - fair-esm==2.0.0
-      - frozenlist==1.3.3
-      - fsspec==2022.11.0
-      - future==0.18.2
-      - gitdb==4.0.10
-      - gitpython==3.1.29
-      - google-auth==2.15.0
-      - google-auth-oauthlib==0.4.6
-      - grpcio==1.51.1
-      - hjson==3.1.0
-      - markdown==3.4.1
-      - ml-collections==0.1.0
-      - multidict==6.0.3
-      - ninja==1.11.1
-      - numpy==1.21.2
-      - oauthlib==3.2.2
-      - openfold==1.0.0
-      - pathtools==0.1.2
-      - promise==2.3
-      - protobuf==3.20.3
-      - psutil==5.9.4
-      - py-cpuinfo==9.0.0
-      - pyasn1==0.4.8
-      - pyasn1-modules==0.2.8
-      - pydeprecate==0.3.1
-      - pytorch-lightning==1.5.10
-      - pyyaml==5.4.1
-      - requests==2.26.0
-      - requests-oauthlib==1.3.1
-      - rsa==4.9
-      - scipy==1.7.1
-      - sentry-sdk==1.11.1
-      - setproctitle==1.3.2
-      - shortuuid==1.0.11
-      - smmap==5.0.0
-      - tensorboard==2.11.0
-      - tensorboard-data-server==0.6.1
-      - tensorboard-plugin-wit==1.8.1
-      - torchmetrics==0.11.0
-      - tqdm==4.62.2
-      - triton==1.0.0
-      - typing-extensions==3.10.0.2
-      - urllib3==1.26.13
-      - wandb==0.12.21
-      - werkzeug==2.2.2
-      - yarl==1.8.2
-prefix: /dhc/home/tobias.fiedler/conda3/envs/hotprot
-=======
       - torch==1.12.1
       - torchvision==0.13.1
       - torchaudio==0.12.1
@@ -88,5 +22,4 @@
       - fair-esm
       - fair-esm[esmfold]
       - dllogger @ git+https://github.com/NVIDIA/dllogger.git
-      - openfold @ git+https://github.com/aqlaboratory/openfold.git@4b41059694619831a7db195b7e0988fc4ff3a307
->>>>>>> 819c4af1
+      - openfold @ git+https://github.com/aqlaboratory/openfold.git@4b41059694619831a7db195b7e0988fc4ff3a307