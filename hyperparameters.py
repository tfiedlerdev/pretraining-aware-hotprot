--- conflicted
+++ resolved
@@ -98,7 +98,12 @@
                 )
 
                 running_loss += batch_loss
-                mean_abs_diff = torch.abs(outputs.squeeze().sub(labels.squeeze())).squeeze().mean().item()
+                mean_abs_diff = (
+                    torch.abs(outputs.squeeze().sub(labels.squeeze()))
+                    .squeeze()
+                    .mean()
+                    .item()
+                )
                 wandb.log({"mean_abs_diff": mean_abs_diff})
                 if idx % 1 == 0:
                     tqdm.write(
@@ -134,8 +139,8 @@
     model.load_state_dict(best_model_wts)
     artifact = wandb.Artifact("results", type="train")
     pl.scatter(
-        allPredictions.squeeze().tolist()[-dataset_sizes["val"]:],
-        allLabels.squeeze().tolist()[-dataset_sizes["val"]:],
+        allPredictions.squeeze().tolist()[-dataset_sizes["val"] :],
+        allLabels.squeeze().tolist()[-dataset_sizes["val"] :],
     )
     plotPath = f"results/predictions.png"
     pl.xlabel("Predictions")
@@ -175,14 +180,17 @@
 
         dataset_sizes = {"train": len(train_ds), "val": len(eval_ds)}
         config = wandb.config
-<<<<<<< HEAD
-        model = HotInferPregeneratedFC(
-            num_hidden_layers=config["model_hidden_layers"],
-            first_hidden_size=config["model_first_hidden_units"],
-        )
-=======
-        model = CNNPregeneratedFC(num_hidden_layers=config['model_hidden_layers'], first_hidden_size=config['model_first_hidden_units'])
->>>>>>> f9248349
+        model = (
+            HotInferPregeneratedFC(
+                num_hidden_layers=config["model_hidden_layers"],
+                first_hidden_size=config["model_first_hidden_units"],
+            )
+            if config["model"] == "fc"
+            else CNNPregeneratedFC(
+                num_hidden_layers=config["model_hidden_layers"],
+                first_hidden_size=config["model_first_hidden_units"],
+            )
+        )
         model.to(device)
         wandb.watch(model)
         criterion = nn.MSELoss()
@@ -190,7 +198,9 @@
         optimizer_ft = (
             torch.optim.Adam(model.parameters(), lr=config["learning_rate"])
             if config["optimizer"] == "adam"
-            else torch.optim.SGD(model.parameters(), lr=config["learning_rate"], momentum = 0.9)
+            else torch.optim.SGD(
+                model.parameters(), lr=config["learning_rate"], momentum=0.9
+            )
         )
 
         exp_lr_scheduler = lr_scheduler.StepLR(optimizer_ft, step_size=20, gamma=0.9)
@@ -214,12 +224,11 @@
     parser.add_argument("--model_hidden_layers", type=int, required=True)
     parser.add_argument("--model_first_hidden_units", type=int, required=True)
     parser.add_argument("--epochs", type=int, required=True)
-<<<<<<< HEAD
     parser.add_argument("--val_on_trainset", type=bool)
     parser.add_argument("--dataset_limit", type=int)
     parser.add_argument("--optimizer", type=str)
-=======
->>>>>>> f9248349
+    parser.add_argument("--mode", type=str)
+    parser.add_argument("--model", type=str)
     args = parser.parse_args()
 
     run_train_experiment(config=vars(args))